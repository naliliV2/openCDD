--- conflicted
+++ resolved
@@ -6,10 +6,5 @@
 # See more keys and their definitions at https://doc.rust-lang.org/cargo/reference/manifest.html
 
 [dependencies]
-<<<<<<< HEAD
 serenity = "0.10"
-tokio = { version = "1.12", features = ["full"] }
-=======
-tokio = {version="0.2", features=["macros"]}
-serenity = "0.10"
->>>>>>> b0e61d76
+tokio = { version = "1.12", features = ["full"] }