//! Le composant help permet d'afficher une aide en fonction de la commande.
<<<<<<< HEAD
//! Il se repose sur le le resultat des composants ayant pour trait [ComponentDeclarative].
//! 
//! [ComponentDeclarative]: cddio_core::ComponentDeclarative
=======
//! Il se repose sur le noeud déclaratif de l'arbre de commandes retournée 
//! par le trait [core::ComponentDeclarative].
>>>>>>> d9c2ed1a

use cddio_core::{self as core, ApplicationCommandEmbed, message, message::ToMessage};
use self::core::declarative::IterType;
use cddio_macros::component;
use serenity::client::Context;

pub struct Help {
    container: core::container::RefContainer,
}

impl Help {
    pub fn new(container: core::container::RefContainer) -> Self {
        Self {
            container
        }
    }
}

#[component]
impl Help {
    #[command(description="Affiche l'aide d'une commanded ou du bot")]
    async fn help(&self, ctx: &Context, app_cmd: ApplicationCommandEmbed<'_>, 
        #[argument(description="Nom de la commande ou du groupe")]
        commande: String
    ) {
        let info = self.get_command_info(commande.as_str()).await;
        let msg = match info {
            Some((_, IterType::Command(comm))) => comm.to_message(),
            Some((_, IterType::Node(node))) => node.to_message(),
            None => message::error("Commande inconnue"),
        };
        match app_cmd.direct_response(ctx, msg).await {
            Err(e) => {
                println!("{}", e);
            }
            _ => (),
        }
    }
    #[command(description="Affiche la liste des commandes du bot")]
    async fn liste_commandes(&self, ctx: &Context, app_cmd: ApplicationCommandEmbed<'_>) {
        let container = self.container.read().await;
        let msg = container.as_ref().iter()
            .filter_map(|comp| comp.declarative())
            .flat_map(|node| node.iter_flat())
            .filter_map(|(fullname, iter_type)| {
                match iter_type {
                    IterType::Command(cmd) => Some((fullname, cmd)),
                    _ => None
                }
            })
            .map(|(fullname, iter_type)| format!("**{}**: {}", fullname, iter_type.description))
            .collect::<Vec<_>>()
            .join("\n");
        match app_cmd.direct_response(ctx, message::success(msg)).await {
            Err(e) => {
                println!("{}", e);
            }
            _ => (),
        }
    }

    async fn get_command_info(&self, command: &str) -> Option<(String, IterType)> {
        let container = self.container.read().await;
        container.as_ref().iter()
            .filter_map(|comp| comp.declarative())
            .flat_map(|node| node.iter_flat())
            .find(|(fullname, _)| fullname == command)
    }
}<|MERGE_RESOLUTION|>--- conflicted
+++ resolved
@@ -1,12 +1,6 @@
 //! Le composant help permet d'afficher une aide en fonction de la commande.
-<<<<<<< HEAD
-//! Il se repose sur le le resultat des composants ayant pour trait [ComponentDeclarative].
-//! 
-//! [ComponentDeclarative]: cddio_core::ComponentDeclarative
-=======
 //! Il se repose sur le noeud déclaratif de l'arbre de commandes retournée 
 //! par le trait [core::ComponentDeclarative].
->>>>>>> d9c2ed1a
 
 use cddio_core::{self as core, ApplicationCommandEmbed, message, message::ToMessage};
 use self::core::declarative::IterType;
